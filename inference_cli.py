--- conflicted
+++ resolved
@@ -79,38 +79,6 @@
     _pre_args, _ = _pre_parser.parse_known_args()
 
     if _pre_args.cuda_device is not None:
-<<<<<<< HEAD
-        device_list_env = [
-            x.strip() for x in _pre_args.cuda_device.split(",") if x.strip() != ""
-        ]
-
-        # Temporary torch import for CUDA device validation only
-        # Must happen before setting CUDA_VISIBLE_DEVICES and before main torch import
-        import torch as _torch_check
-
-        if _torch_check.cuda.is_available():
-            available_count = _torch_check.cuda.device_count()
-            invalid_devices = [
-                d
-                for d in device_list_env
-                if not d.isdigit() or int(d) >= available_count
-            ]
-            if invalid_devices:
-                print(
-                    f"❌ [ERROR] Invalid CUDA device ID(s): {', '.join(invalid_devices)}. "
-                    f"Available devices: 0-{available_count - 1} (total: {available_count})"
-                )
-                sys.exit(1)
-        else:
-            print(
-                "❌ [ERROR] CUDA is not available on this system. Cannot use --cuda_device argument."
-            )
-            sys.exit(1)
-
-        # Set CUDA_VISIBLE_DEVICES for single GPU after validation
-        if len(device_list_env) == 1:
-            os.environ["CUDA_VISIBLE_DEVICES"] = device_list_env[0]
-=======
         device_list_env = [x.strip() for x in _pre_args.cuda_device.split(',') if x.strip()!='']
         
         # Skip validation if CUDA_VISIBLE_DEVICES is already set (worker process)
@@ -132,7 +100,6 @@
             # Set CUDA_VISIBLE_DEVICES for single GPU after validation
             if len(device_list_env) == 1:
                 os.environ["CUDA_VISIBLE_DEVICES"] = device_list_env[0]
->>>>>>> d4dd5e74
 
 # Heavy dependency imports after environment configuration
 import cv2
@@ -483,19 +450,10 @@
 
     # Process frames
     processing_start = time.time()
-<<<<<<< HEAD
-    # Use direct processing if caching enabled
-    if runner_cache is not None:
-        # Direct single-GPU processing with model caching
-        result = _single_gpu_direct_processing(
-            frames_tensor, args, device_list[0], runner_cache
-        )
-=======
     # Use direct processing if caching enabled OR on Mac (MPS doesn't support multiprocessing well)
     if runner_cache is not None or platform.system() == "Darwin":
         # Direct single-GPU processing (required for Mac MPS, optional for caching)
         result = _single_gpu_direct_processing(frames_tensor, args, device_list[0], runner_cache)
->>>>>>> d4dd5e74
     else:
         # Multi-GPU or non-cached processing via worker processes
         result = _gpu_processing(frames_tensor, device_list, args)
@@ -959,19 +917,6 @@
 ) -> None:
     """
     Worker process for multi-GPU upscaling.
-<<<<<<< HEAD
-
-    Sets up isolated CUDA environment and calls core processing logic.
-    Results returned via multiprocessing queue as numpy arrays.
-    """
-    if platform.system() != "Darwin":
-        # Limit CUDA visibility to the chosen GPU BEFORE importing torch
-        os.environ["CUDA_VISIBLE_DEVICES"] = device_id
-        os.environ.setdefault("PYTORCH_CUDA_ALLOC_CONF", "backend:cudaMallocAsync")
-
-    import torch
-
-=======
     
     CUDA_VISIBLE_DEVICES is set by parent before spawn, so this worker
     only sees its assigned GPU. Results returned via queue as numpy arrays.
@@ -979,7 +924,6 @@
     # Note: CUDA_VISIBLE_DEVICES and PYTORCH_CUDA_ALLOC_CONF are inherited
     # from parent (set before spawn). torch is imported at module level.
     
->>>>>>> d4dd5e74
     # Create debug instance for this worker
     worker_debug = Debug(enabled=shared_args["debug"])
 
